@include(dispatch_indirect)
@include(octree_node)
@include(octree_node_util)
@include(page_directory_util)
@include(page_table)
@include(page_table_util)
@include(volume_subdivision)
@include(volume_subdivision_util)
@include(util)

@group(0) @binding(0) var<storage> volume_subdivisions: array<VolumeSubdivision>;
@group(0) @binding(1) var<storage, read_write> octree_nodes: array<u32>;

// MULTICHANNEL INDEX OPERATIONS
// ----------------------------------------------------------------------------

// Computes the global node index in a list of interleaved octree nodes from a local one, i.e., an index that is unaware
// of other channels in the same octree
fn to_multichannel_node_index(local_node_index: u32, num_channels: u32, channel_index: u32) -> u32 {
    return local_node_index * num_channels + channel_index;
}

fn to_channel_local_node_index(multichannel_node_index: u32, num_channels: u32) -> u32 {
}

struct OctreeLevelUpdateMeta {
    num_update_nodes: atomic<u32>,
    subidivision_index: u32,
}

@group(0) @binding(0) var<storage, read_write> num_update_nodes: atomic<u32>;
@group(0) @binding(0) var<storage, read_write> update_node_indices: array<u32>;
@group(0) @binding(0) var<storage, read_write> next_level_update_node_indices: array<u32>;
@group(0) @binding(0) var<storage, read_write> next_level_update_indirect: DispatchWorkgroupsIndirect;

/// The whole process looks like this:
/// - map mapped & unmapped bricks to affected leaf nodes
/// - update node min & max values
/// -
/// It starts with brick indices being mapped to node indices


@group(0) @binding(0) var<storage> num_unmapped_brick_ids: u32;
@group(0) @binding(0) var<storage> num_mapped_brick_ids: u32;
@group(0) @binding(0) var<storage> unmapped_brick_ids: array<u32>;
@group(0) @binding(0) var<storage> mapped_brick_ids: array<u32>;

@group(0) @binding(0) var<uniform> page_directory_meta: PageDirectoryMeta;

<<<<<<< HEAD

@group(0) @binding(0) var<uniform> page_directory_meta: PageDirectoryMeta;
@group(1) @binding(1) var<storage> page_table_meta: PageTableMetas;
@group(0) @binding(0) var<storage> new_brick_ids: array<u32>;
@group(0) @binding(0) var page_directory: texture_3d<f32>;
@group(0) @binding(0) var brick_cache: texture_3d<f32>;

const THREAD_BLOCK_SIZE: vec3<u32> = vec3<u32>(2, 2, 2);

@compute
@workgroup_size(64, 1, 1)
fn process_brick_values(@builtin(global_invocation_id) global_invocation_id: uint3) {
    let brick_size = page_directory_meta.brick_size;
    let processing_size = brick_size / THREAD_BLOCK_SIZE;
    let threads_per_brick = processing_size.x * processing_size.y * processing_size.z;

    let global_id = global_invocation_id.x;
    let brick_index = global_id / threads_per_brick;

    // todo: num_bricks needs to be in a buffer
    if (brick_index < num_bricks) {
        return;
    }

    let local_id = global_id - brick_index * threads_per_brick;
    let thread_block_offset = index_to_subscript(local_id, processing_size) * THREAD_BLOCK_SIZE;

    let brick_id = new_brick_ids[brick_index];
    let unpacked_brick_id = unpack4x8uint(brick_id);
    let local_page_address = unpacked_brick_id.xyz;
    let page_table_index = unpacked_brick_id.w;
    let page_address = pt_to_lcoal_page_address(page_table_index, local_page_address);
    let page = to_page_table_entry(textureLoad(page_directory, int3(page_address.xyz)));
    let brick_offset = page.location;

    let offset = brick_offset + thread_block_offset;


    // todo: out of bounds check

    // todo: find node index
    var current_node_index = 0;

    var current_min = 255;
    var current_max = 0;
    for (var z = 0; z < THREAD_BLOCK_SIZE.z; z += 1) {
        for (var x = 0; x < THREAD_BLOCK_SIZE.x; x += 1) {
            for (var y = 0; y < THREAD_BLOCK_SIZE.y; y += 1) {
                // todo: find node index
                let node_index = 0;
                if (node_index != current_node_index) {
                    atomicMin(current_min)
                }

                let sample_address = offset + vec3<u32>(x, y, z);
                let value = u32(textureLoad(brick_cache, int3(x), 0).x * 255.0);
                current_min = min(current_min, value);
                current_max = max(current_max, value);
            }
        }
    }

    var current_node_index = 0;
    // todo: compute shape of the 4x4x4 volume that falls into the first node
    var current_node = vec3<u32>();

    // each thread checks 4*4*4=64 values and distributes them to
    for (var processed = 0; processed < (THREAD_BLOCK_SIZE.x * THREAD_BLOCK_SIZE.y * THREAD_BLOCK_SIZE.z);) {
        // todo: compute offset of the next node if multiple nodes are in the 4x4x4 region handled by this thread
        let next_node = vec3<u32>(2,2,2);

        var current_min = 255;
        var current_max = 0;
        for (; current_node.z < next_node.z; current_node.z += 1) {
        for (; current_node.y < next_node.y; current_node.x += 1) {
        for (; current_node.x < next_node.x; current_node.y += 1) {
            // todo: get value from brick cache
            let value = u32(0.0 * 255.0);
            current_min = min(current_min, value);
            current_max = max(current_max, value);
        }}}

        // todo: implement (atomicMin & atomicMax, or actually CAS because these are just parts of a u32...or use an extra buffer of vec4<u32> that needs to be processed afterwards)
        maybe_set_node_min_max(current_node_index, current_min, current_max);
        processed += current_node.x * current_node.y * current_node.z;
        current_node = next_node;
    }

    // todo: for n values in brick, compute min and max and update octree leaf nodes

    // todo: check which brick this thread processes
    // todo: check the number of values in this brick (i.e., padded bricks may contain some random data)
    // todo: check the number of values in this brick that are processed by this thread
    // todo: start processing in a 4x4x4 block -> map each coordinate to a node and find minima and maxima in the block
    // todo: whenever a value maps to a node different from the previous one, commit the collected minimum & maximum to the node's list via atomicMin and atomicMax
    // -> best case: 1 atomicMin & 1 atomicMax per thread (downside: likely other threads access the same location)
    // -> worst case: 4x4x4 atomicMin & atomicMax call (upside: unlikely that other threads access the same location)


    // todo: compute first node index
    var current_node_index = 0;

    // todo: compute shape of the 4x4x4 volume that falls into the first node
    var current_node = vec3<u32>();

    // each thread checks 4*4*4=64 values and distributes them to
    for (var processed = 0; processed < 64;) {
        // todo: compute offset of the next node if multiple nodes are in the 4x4x4 region handled by this thread
        let next_node = vec3<u32>(2,2,2);

        var current_min = 255;
        var current_max = 0;
        for (; current_node.z < next_node.z; current_node.z += 1) {
        for (; current_node.y < next_node.y; current_node.x += 1) {
        for (; current_node.x < next_node.x; current_node.y += 1) {
            // todo: get value from brick cache
            let value = u32(0.0 * 255.0);
            current_min = min(current_min, value);
            current_max = max(current_max, value);
        }}}

        // todo: implement (atomicMin & atomicMax, or actually CAS because these are just parts of a u32...or use an extra buffer of vec4<u32> that needs to be processed afterwards)
        maybe_set_node_min_max(current_node_index, current_min, current_max);
        processed += current_node.x * current_node.y * current_node.z;
        current_node = next_node;
    }
}
=======
// these two buffers have size num_nodes_in_highest_subdivision * num_channels
// they are used for multiple things:
// 1st pass: compute minima & maxima:
//  - a) minima of nodes
//  - b) maxima of nodes
// 2nd pass: update minima & maxima:
//  - write minima of a) and maxima of b) to nodes
// 3rd pass: process brick updates
//  - a) mark node indices that have been updated with a non-zero bitmask of resolutions that have been changed (atomicOr)
// 4th pass: update mapped states
//  - use masks in a) to update nodes if mask is non-zero (just use 'or' because one thread per node)
//  - b) if changed, mark parent indices
// 5th pass: pack parent node indices
//  - a) store marked indices in b)
// 6th pass: update nodes on next level
//  - b) mark parent indices
// repeat 5 & 6 until root node is reached

@group(0) @binding(0) var<storage, read_write> node_minima: array<atomic<u32>>;
@group(0) @binding(0) var<storage, read_write> node_maxima: array<atomic<u32>>;
>>>>>>> ee17612f


@compute
@workgroup_size(64, 1, 1)
fn map_bricks_to_leaf_nodes(@builtin(global_invocation_id) global_invocation_id: vec3<u32>) {
    // todo: check for out of bounds

    // todo: check if order is correct
    let page_directory_shape = vec3<u32>(
        page_directory_meta.max_resolutions,
        page_directory_meta.max_channels,
        1
    );


    let brick_id = 0;
    // todo: find nodes that overlap with this brick
    let brick_address = unpach4x8uint(brick_id);
    let channel_and_resolution = index_to_subscript(brick_address.w, page_directory_shape);

    // todo: I need the spatial offset & extent of the brick to determine which nodes are affected by this brick
    // todo: I think I need to check for padding here
    let brick_scale = brick_size / resolution.volume_size;

    // something like this?
    let bounds_min = brick_address.xyz * brick_scale;
    let bounds_max = (brick_address.xyz + brick_size) * brick_scale;

    // add all nodes the brick contributes to
    let min_node = subdivision_idx_compute_node_index(max_subdivision_index, bounds_min);
    let max_node = subdivision_idx_compute_node_index(max_subdivision_index, bounds_max);
    for (var i = min_node; i <= max_node; i += 1) {
        let node_index = to_multichannel_index(
            subdivision_idx_local_node_index(max_subdivision_index, i),
            num_channels,
            channel_index
        );
        // todo: update partially mapped
        // todo: next_level_update_node_indices needs to be reset at some point (or work with timestamps)
        next_level_update_node_indices[node_index] = u32(true);
    }

    // todo: compute min & max only if the brick has not been uploaded before
}

@compute
@workgroup_size(64, 1, 1)
fn set_up_next_level_update(@builtin(global_invocation_id) global_invocation_id: vec3<u32>) {
    // todo: this will be in a struct
    let subidivision_index = 0;

    // todo: where does this come from? is a constant across all passes -> can use global uniform buffer
    let num_channels = 0; // the maximum number of representable channels in the octree

    let num_nodes_in_level = subdivision_idx_num_nodes_in_subdivision(subdivision_index) * num_channels;

    if (global_invocation_id.x >= num_nodes_in_level) {
        return;
    }

    let subdivision_local_multi_channel_node_index = global_invocation_id.x;
    let update_node = next_level_update_node_indices[subdivision_local_multi_channel_node_index] != 0;
    if (update_node) {
        // todo: where is num_update_nodes?
        // todo: when is num_update_nodes set to 0?
        let index = atomicAdd(num_update_nodes, 1);

        let channel_index = subdivision_local_multi_channel_node_index % num_channels;
        let channel_local_node_index = (subdivision_local_multi_channel_node_index - channel_index) / num_channels;
        update_node_indices[index] = to_multichannel_node_index(
            subdivision_idx_global_node_index(subdivision_index, channel_local_node_index),
            num_channels,
            channel_index
        );
        atomicMax(next_level_update_indirect.workgroup_count_x, max(index / 64, 1));
    }
}

@compute
@workgroup_size(64, 1, 1)
fn update_octree_node(@builtin(global_invocation_id) global_invocation_id: vec3<u32>) {
    // todo: num_update_nodes may be in a struct
    if (global_invocation_id.x >= num_update_nodes) {
        return;
    }

    // todo: this will be in a struct
    let subidivision_index = 0;
    let num_channels = 0; // the maximum number of representable channels in the octree
    let channel_index = 0; // the index of this thread's channel

    // todo: will node indices be global, level local or channel local
    let node_index = update_node_indices[global_invocation_id.x];

    let global_node_index = node_index;
    let channel_local_node_index = node_index;

    // todo: to update, we need to check all children of the node to update
    // todo: check if mapped or partially mapped change in the update
    // todo: check if min and max change in the update
    let node = node_idx_load_global(global_node_index);

    var minimum = 255;
    var maximum = 0;
    var mapped_resolutions = 255;
    var partially_mapped_resolutions = 0;

    let num_child_nodes = subdivision_idx_get_children_per_node(subdivision_index);
    var child_index = to_multichannel_node_index(
        subdivision_idx_first_child_index(subdivision_index, channel_local_node_index),
        num_channels,
        channel_index
    );
    for (var i = 0; i < num_child_nodes; i += 1) {
        let child_node = node_idx_load_global(child_index);

        minimum = min(minimum, node_get_min(child_node));
        maximum = max(maximum, node_get_max(child_node));
        mapped_resolutions &= node_get_mapped_resolutions(child_node);
        partially_mapped_resolutions |= node_get_partially_mapped_resolutions(child_node);

        child_index += num_channels;
    }

    let new_node = node_new(minimum, maximum, mapped_resolutions, partially_mapped_resolutions);
    let changed = node == new_node;
    if (changed) {
        node_idx_store_global(global_node_index, new_node);
        if (subdivision_index > 0) {
            let parent_node_index = to_multichannel_node_index(
                subdivision_idx_local_parent_node_index(subdivision_index, channel_local_node_index),
                num_channels,
                channel_index
            );
            // so the things stored here are local to subdivision but multichannel
            next_level_update_node_indices[parent_node_index] = u32(true);
        }
    }
}<|MERGE_RESOLUTION|>--- conflicted
+++ resolved
@@ -47,135 +47,6 @@
 
 @group(0) @binding(0) var<uniform> page_directory_meta: PageDirectoryMeta;
 
-<<<<<<< HEAD
-
-@group(0) @binding(0) var<uniform> page_directory_meta: PageDirectoryMeta;
-@group(1) @binding(1) var<storage> page_table_meta: PageTableMetas;
-@group(0) @binding(0) var<storage> new_brick_ids: array<u32>;
-@group(0) @binding(0) var page_directory: texture_3d<f32>;
-@group(0) @binding(0) var brick_cache: texture_3d<f32>;
-
-const THREAD_BLOCK_SIZE: vec3<u32> = vec3<u32>(2, 2, 2);
-
-@compute
-@workgroup_size(64, 1, 1)
-fn process_brick_values(@builtin(global_invocation_id) global_invocation_id: uint3) {
-    let brick_size = page_directory_meta.brick_size;
-    let processing_size = brick_size / THREAD_BLOCK_SIZE;
-    let threads_per_brick = processing_size.x * processing_size.y * processing_size.z;
-
-    let global_id = global_invocation_id.x;
-    let brick_index = global_id / threads_per_brick;
-
-    // todo: num_bricks needs to be in a buffer
-    if (brick_index < num_bricks) {
-        return;
-    }
-
-    let local_id = global_id - brick_index * threads_per_brick;
-    let thread_block_offset = index_to_subscript(local_id, processing_size) * THREAD_BLOCK_SIZE;
-
-    let brick_id = new_brick_ids[brick_index];
-    let unpacked_brick_id = unpack4x8uint(brick_id);
-    let local_page_address = unpacked_brick_id.xyz;
-    let page_table_index = unpacked_brick_id.w;
-    let page_address = pt_to_lcoal_page_address(page_table_index, local_page_address);
-    let page = to_page_table_entry(textureLoad(page_directory, int3(page_address.xyz)));
-    let brick_offset = page.location;
-
-    let offset = brick_offset + thread_block_offset;
-
-
-    // todo: out of bounds check
-
-    // todo: find node index
-    var current_node_index = 0;
-
-    var current_min = 255;
-    var current_max = 0;
-    for (var z = 0; z < THREAD_BLOCK_SIZE.z; z += 1) {
-        for (var x = 0; x < THREAD_BLOCK_SIZE.x; x += 1) {
-            for (var y = 0; y < THREAD_BLOCK_SIZE.y; y += 1) {
-                // todo: find node index
-                let node_index = 0;
-                if (node_index != current_node_index) {
-                    atomicMin(current_min)
-                }
-
-                let sample_address = offset + vec3<u32>(x, y, z);
-                let value = u32(textureLoad(brick_cache, int3(x), 0).x * 255.0);
-                current_min = min(current_min, value);
-                current_max = max(current_max, value);
-            }
-        }
-    }
-
-    var current_node_index = 0;
-    // todo: compute shape of the 4x4x4 volume that falls into the first node
-    var current_node = vec3<u32>();
-
-    // each thread checks 4*4*4=64 values and distributes them to
-    for (var processed = 0; processed < (THREAD_BLOCK_SIZE.x * THREAD_BLOCK_SIZE.y * THREAD_BLOCK_SIZE.z);) {
-        // todo: compute offset of the next node if multiple nodes are in the 4x4x4 region handled by this thread
-        let next_node = vec3<u32>(2,2,2);
-
-        var current_min = 255;
-        var current_max = 0;
-        for (; current_node.z < next_node.z; current_node.z += 1) {
-        for (; current_node.y < next_node.y; current_node.x += 1) {
-        for (; current_node.x < next_node.x; current_node.y += 1) {
-            // todo: get value from brick cache
-            let value = u32(0.0 * 255.0);
-            current_min = min(current_min, value);
-            current_max = max(current_max, value);
-        }}}
-
-        // todo: implement (atomicMin & atomicMax, or actually CAS because these are just parts of a u32...or use an extra buffer of vec4<u32> that needs to be processed afterwards)
-        maybe_set_node_min_max(current_node_index, current_min, current_max);
-        processed += current_node.x * current_node.y * current_node.z;
-        current_node = next_node;
-    }
-
-    // todo: for n values in brick, compute min and max and update octree leaf nodes
-
-    // todo: check which brick this thread processes
-    // todo: check the number of values in this brick (i.e., padded bricks may contain some random data)
-    // todo: check the number of values in this brick that are processed by this thread
-    // todo: start processing in a 4x4x4 block -> map each coordinate to a node and find minima and maxima in the block
-    // todo: whenever a value maps to a node different from the previous one, commit the collected minimum & maximum to the node's list via atomicMin and atomicMax
-    // -> best case: 1 atomicMin & 1 atomicMax per thread (downside: likely other threads access the same location)
-    // -> worst case: 4x4x4 atomicMin & atomicMax call (upside: unlikely that other threads access the same location)
-
-
-    // todo: compute first node index
-    var current_node_index = 0;
-
-    // todo: compute shape of the 4x4x4 volume that falls into the first node
-    var current_node = vec3<u32>();
-
-    // each thread checks 4*4*4=64 values and distributes them to
-    for (var processed = 0; processed < 64;) {
-        // todo: compute offset of the next node if multiple nodes are in the 4x4x4 region handled by this thread
-        let next_node = vec3<u32>(2,2,2);
-
-        var current_min = 255;
-        var current_max = 0;
-        for (; current_node.z < next_node.z; current_node.z += 1) {
-        for (; current_node.y < next_node.y; current_node.x += 1) {
-        for (; current_node.x < next_node.x; current_node.y += 1) {
-            // todo: get value from brick cache
-            let value = u32(0.0 * 255.0);
-            current_min = min(current_min, value);
-            current_max = max(current_max, value);
-        }}}
-
-        // todo: implement (atomicMin & atomicMax, or actually CAS because these are just parts of a u32...or use an extra buffer of vec4<u32> that needs to be processed afterwards)
-        maybe_set_node_min_max(current_node_index, current_min, current_max);
-        processed += current_node.x * current_node.y * current_node.z;
-        current_node = next_node;
-    }
-}
-=======
 // these two buffers have size num_nodes_in_highest_subdivision * num_channels
 // they are used for multiple things:
 // 1st pass: compute minima & maxima:
@@ -194,9 +65,76 @@
 //  - b) mark parent indices
 // repeat 5 & 6 until root node is reached
 
-@group(0) @binding(0) var<storage, read_write> node_minima: array<atomic<u32>>;
-@group(0) @binding(0) var<storage, read_write> node_maxima: array<atomic<u32>>;
->>>>>>> ee17612f
+@group(0) @binding(0) var<storage, read_write> node_helper_buffer_a: array<atomic<u32>>;
+@group(0) @binding(0) var<storage, read_write> node_helper_buffer_b: array<atomic<u32>>;
+
+@group(0) @binding(0) var<uniform> page_directory_meta: PageDirectoryMeta;
+@group(0) @binding(0) var<storage> page_table_meta: PageTableMetas;
+@group(0) @binding(0) var<storage> new_brick_ids: array<u32>;
+@group(0) @binding(0) var page_directory: texture_3d<f32>;
+@group(0) @binding(0) var brick_cache: texture_3d<f32>;
+
+const THREAD_BLOCK_SIZE: vec3<u32> = vec3<u32>(2, 2, 2);
+
+@compute
+@workgroup_size(64, 1, 1)
+fn update_node_min_max_values(@builtin(global_invocation_id) global_invocation_id: uint3) {
+    let brick_size = page_directory_meta.brick_size;
+    let processing_size = brick_size / THREAD_BLOCK_SIZE;
+    let threads_per_brick = processing_size.x * processing_size.y * processing_size.z;
+
+    let global_id = global_invocation_id.x;
+    let brick_index = global_id / threads_per_brick;
+
+    // todo: num_bricks needs to be in a buffer
+    if (brick_index < num_bricks) {
+        return;
+    }
+
+    let local_id = global_id - brick_index * threads_per_brick;
+    let thread_block_offset = index_to_subscript(local_id, processing_size) * THREAD_BLOCK_SIZE;
+
+    let brick_id = new_brick_ids[brick_index];
+    let unpacked_brick_id = unpack4x8uint(brick_id);
+    let local_page_address = unpacked_brick_id.xyz;
+    let page_table_index = unpacked_brick_id.w;
+    let page_address = pt_to_lcoal_page_address(page_table_index, local_page_address);
+    let page = to_page_table_entry(textureLoad(page_directory, int3(page_address.xyz)));
+    let brick_offset = page.location;
+
+    let offset = brick_offset + thread_block_offset;
+
+    // todo: out of bounds check
+
+    // todo: find node index
+    var current_node_index = 0;
+
+    var current_min = 255;
+    var current_max = 0;
+    for (var z = 0; z < THREAD_BLOCK_SIZE.z; z += 1) {
+        for (var x = 0; x < THREAD_BLOCK_SIZE.x; x += 1) {
+            for (var y = 0; y < THREAD_BLOCK_SIZE.y; y += 1) {
+
+                // todo: find node index
+                let node_index = 0;
+
+                if (node_index != current_node_index) {
+                    atomicMin(node_helper_buffer_a[current_node_index], current_min);
+                    atomicMax(node_helper_buffer_b[current_node_index], current_max);
+                    current_node_index = node_index;
+                    current_min = 255;
+                    current_max = 0;
+                }
+                let sample_address = offset + vec3<u32>(x, y, z);
+                let value = u32(textureLoad(brick_cache, int3(x), 0).x * 255.0);
+                current_min = min(current_min, value);
+                current_max = max(current_max, value);
+            }
+        }
+    }
+    atomicMin(node_helper_buffer_a[current_node_index], current_min);
+    atomicMax(node_helper_buffer_b[current_node_index], current_max);
+}
 
 
 @compute
