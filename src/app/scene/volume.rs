--- conflicted
+++ resolved
@@ -1,19 +1,12 @@
-<<<<<<< HEAD
 use std::fmt::Debug;
 use std::sync::Arc;
 use glam::{Mat4, UVec3};
 use wgpu_framework::context::Gpu;
 use wgpu_framework::input::Input;
 use crate::resource::VolumeManager;
-use crate::volume::octree::{MultiChannelPageTableOctree, MultiChannelPageTableOctreeDescriptor, PageTableOctree};
-=======
-use crate::resource::VolumeManager;
 use crate::volume::octree::page_table_octree::PageTableOctree;
->>>>>>> 8d8b235c
 use crate::volume::octree::top_down_tree::TopDownTree;
-use crate::volume::octree::MultiChannelPageTableOctree;
-use glam::Mat4;
-use std::fmt::Debug;
+use crate::volume::octree::{MultiChannelPageTableOctree, MultiChannelPageTableOctreeDescriptor};
 
 #[derive(Debug)]
 pub struct OctreeVolume<T: PageTableOctree> {
@@ -48,7 +41,6 @@
         })
     }
 
-<<<<<<< HEAD
     pub fn new_octree_volume(descriptor: MultiChannelPageTableOctreeDescriptor, volume_manager: VolumeManager, gpu: &Arc<Gpu>) -> Self {
         Self::TopDownOctreeVolume(OctreeVolume {
             object_to_world: Self::make_volume_transform(&volume_manager),
@@ -99,7 +91,4 @@
             v.octree.on_brick_cache_updated(&cache_update);
         }
     }
-=======
-    //pub fn new_octree_volume(volume_manager: VolumeManager) -> Self {}
->>>>>>> 8d8b235c
 }